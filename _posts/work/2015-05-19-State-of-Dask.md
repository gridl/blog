---
layout: post
title: State of Dask
category : work
<<<<<<< HEAD
draft: true
tags : [scipy, Programming, Blaze, dask]
=======
tags : [scipy, Python, Programming, Blaze, dask]
>>>>>>> c23579b6
---
{% include JB/setup %}

*This work is supported by [Continuum Analytics](http://continuum.io)
and the [XDATA Program](http://www.darpa.mil/our_work/i2o/programs/xdata.aspx)
as part of the [Blaze Project](http://blaze.pydata.org/docs/dev/index.html)*

**tl;dr** We lay out the pieces of Dask, a system for parallel computing

Introduction
------------

Dask started five months ago as a parallel on-disk array; it has
since broadened out.  I've enjoyed [writing about its
development](http://matthewrocklin.com/blog/tags.html#dask-ref) tremendously.
With the [recent 0.5.0
release](https://groups.google.com/a/continuum.io/d/topic/blaze-dev/HAoLbk2F0PI/discussion)
I decided to take a moment to give an overview of dask's various pieces, their
state, and current development.


Collections, graphs, and schedulers
-----------------------------------

Dask modules can be separated as follows:

<img src="{{ BASE_PATH }}/images/collections-schedulers.png"
     width="70%"
     align="right"
     alt="Partitioned Frame design">

On the left there are collections like arrays, bags, and dataframes.  These
copy APIs for NumPy, PyToolz, and Pandas respectively and are aimed towards
data science users, allowing them to interact with larger datasets.  Operations
on these dask collections produce task graphs which are recipes to compute the
desired result using many smaller computations that each fit in memory.  For
example if we want to sum a trillion numbers then we might break the numbers
into million element chunks, sum those, and then sum the sums.  A previously
impossible task becomes a million and one easy ones.

On the right there are schedulers.  Schedulers execute task graphs in different
situations, usually in parallel.  Notably there are a few schedulers for a
single machine, and a new prototype for a [distributed
scheduler](http://dask.pydata.org/en/latest/distributed.html).

In the center is the directed acyclic graph.  This graph serves as glue between
collections and schedulers.  The dask graph format is simple and doesn't
include any dask classes; it's just [functions, dicts, and
tuples](http://dask.readthedocs.org/en/latest/spec.html) and so is easy to
build on and low-tech enough to understand immediately.  This separation is very
useful to dask during development; improvements to one side immediately affect
the other and new developers have had surprisingly little trouble.  Also
developers from a variety of backgrounds have been able to come up to speed in
about an hour.

This separation is useful to other projects too.  Directed acyclic graphs are
popular today in many domains.  By exposing dask's schedulers publicly, other
projects can bypass dask collections and go straight for the execution engine.

A flattering quote from [a github
issue](https://github.com/ContinuumIO/dask/issues/153#issuecomment-92520216):

*dask has been very helpful so far, as it allowed me to skip implementing
all of the usual graph operations. Especially doing the asynchronous
execution properly would have been a lot of work.*


Who uses dask?
--------------

Dask developers work closely with a few really amazing users:

1.  [Stephan Hoyer](http://stephanhoyer.com/) at Climate Corp has integrated
`dask.array` into [`xray`](xray.readthedocs.org) a library to manage large
volumes of meteorlogical data (and other labeled arrays.)

2.  [Scikit image](http://scikit-image.org) now includes an apply_parallel
operation ([github PR](https://github.com/scikit-image/scikit-image/pull/1493))
that uses dask.array to parallelize image processing routines.
(work by [Blake Griffith](https://github.com/cowlicks))

3.  [Mariano Tepper](http://www.marianotepper.com.ar/) a postdoc at Duke, uses
dask in his research on matrix factorizations.  Mariano is also the primary
author of the `dask.array.linalg` module, which includes efficient and stable
QR and SVD for tall and skinny matrices. See Mariano's [paper on
arXiv](http://arxiv.org/abs/1505.04650).

4.  Finally I personally use dask on daily work related to the [XData
project](http://www.darpa.mil/our_work/i2o/programs/xdata.aspx).  This tends to
drive some of the newer features.

A few other groups pop up on github from time to time; I'd love to
know more detail about how people use dask.


What works and what doesn't
---------------------------

Dask is modular.  Each of the collections and each of the schedulers are
effectively separate projects.  These subprojects are at different states of
development.  Knowing the stability of each subproject can help you to
determine how you use and depend on dask.

`Dask.array` and `dask.threaded` work well, are stable, and see constant use.
They receive relatively minor bug reports which are dealt with swiftly.

`Dask.bag` and `dask.multiprocessing` undergo more API churn but are mostly
ready for public use with a couple of caveats.  Neither `dask.dataframe` nor

`dask.distributed` are ready for public use; they undergo significant API churn
and have known errors.


Current work
------------

The current state of development as I see it is as follows:

1.  Dask.bag and dask.dataframe are progressing nicely.  My personal work
    depends on these modules, so they see a lot of attention.
    *  At the moment I focus on grouping and join operations through fast
       shuffles; I hope to write about this problem soon.
    *  The Pandas API is large and complex.  Reimplementing a subset of it
       in a blocked way is straightforward but also detailed and time consuming.
       This would be a great place for community contributions.
2.  Dask.distributed is new.  It needs it tires kicked but it's an exciting
    development.
    *  For deployment we're planning to bootstrap off of
       [IPython parallel](http://ipython.org/ipython-doc/dev/parallel/) which
       already has decent coverage of many parallel job systems,
       (see [#208](https://github.com/ContinuumIO/dask/pull/208) by Blake)
3.  Dask.array development these days focuses on outreach.  We've found
    application domains where dask is very useful; we'd like to find more.
4.  The collections (Array, Bag, DataFrame) don't cover all cases.  I would
    like to start finding uses for the task schedulers in isolation.  They
    serve as a release valve in complex situations.


More information
----------------

You can install dask with `conda`

    conda install dask

or with `pip`

    pip install dask
    or
    pip install dask[array]
    or
    pip install dask[bag]

You can read more about dask at [the docs](https://dask.pydata.org/en/latest/)
or [github](https://github.com/ContinuumIO/dask).<|MERGE_RESOLUTION|>--- conflicted
+++ resolved
@@ -2,12 +2,7 @@
 layout: post
 title: State of Dask
 category : work
-<<<<<<< HEAD
-draft: true
 tags : [scipy, Programming, Blaze, dask]
-=======
-tags : [scipy, Python, Programming, Blaze, dask]
->>>>>>> c23579b6
 ---
 {% include JB/setup %}
 
